# Example script for a pre-processing, hyperparameter tuning and training pipeline

Be aware that the demo script can compute for a while. We strongly recommend to run the script as a compute job
on a GPU-cluster. For a quick insight into intermediate pre-processing results, please take a look into the
Stanford-bunny example.

You can call the demo, by writing a script that calls `training_demo`. E.g:

```python
from geoconv.examples.mpi_faust.training_pipeline_demo import training_pipeline_demo

if __name__ == "__main__":
    rp = "/home/user/geoconv/geoconv/examples/mpi_faust/data/MPI-FAUST/training/registrations"
    R = 0.036993286759038686
<<<<<<< HEAD
    training_demo(
        preprocess_target_dir="./test_training_demo",
        registration_path=rp,
        log_dir="./logs_training_demo",
=======
    training_pipeline_demo(
>>>>>>> 92a6bc2d
        reference_mesh_path=f"{rp}/tr_reg_000.ply",
        signal_dim=544,  # Set it to 3 if `compute_shot=False`
        preprocessed_data="./preprocessed_data",
        ### PRE-PROCESSING ###
        n_radial=5,
        n_angular=8,
        registration_path=rp,
        compute_shot=True,  # Make sure you have installed: https://github.com/uhlmanngroup/pyshot (do not use `pip install pyshot`!)
        geodesic_diameters_path="/home/user/geoconv/geoconv/examples/mpi_faust/geodesic_diameters.npy",
        precomputed_gpc_radius=R,
        save_gpc_systems=False,  # Set this to 'True' in case you want to inspect GPC-systems
        ### GENERAL ###
        template_radius=R * 0.75,
        logging_dir="./imcnn_training_logs",
        output_dim=128,
        splits=10,
        ### HYPERMODEL CONFIGURATION ###
        amt_convolutions=1,
        rotation_delta=1,
        imcnn_variant="dirac_lite",
        tuner_variant="hyperband"
    )
```

In case you want to skip hyperparameter tuning and train only one model, you can execute:
```python
from geoconv.examples.mpi_faust.train_one_imcnn import train_model

if __name__ == "__main__":
    rp = "/home/user/geoconv/geoconv/examples/mpi_faust/data/MPI-FAUST/training/registrations"
    R = 0.036993286759038686
    train_model(
        reference_mesh_path=f"{rp}/tr_reg_000.ply",
        signal_dim=544,  # Set it to 3 if `compute_shot=False`
        preprocessed_data="./preprocessed_data",
        ### PRE-PROCESSING ###
        n_radial=5,
        n_angular=8,
        registration_path=rp,
        compute_shot=True,  # Make sure you have installed: https://github.com/uhlmanngroup/pyshot (do not use `pip install pyshot`!)
        geodesic_diameters_path="/home/user/geoconv/geoconv/examples/mpi_faust/geodesic_diameters.npy",
        precomputed_gpc_radius=R,
<<<<<<< HEAD
        kernel_radius=R * 0.75,
        save_gpc_systems=True  # Set this to 'False' in case you don't have enough free memory
=======
        save_gpc_systems=False,  # Set this to 'True' in case you want to inspect GPC-systems
        ### GENERAL ###
        template_radius=R * 0.75,
        logging_dir="./imcnn_training_logs",
        output_dim=128,
        amt_templates=1,
        splits=10
>>>>>>> 92a6bc2d
    )
```

## Installing pyshot

If you want `training_demo` to compute SHOT-descriptors, you need to install `pyshot` into your environment from:
https://github.com/uhlmanngroup/pyshot

This repository raises additional dependencies, which you can install with the following command:
```bash
    sudo apt install libflann-dev libeigen3-dev lz4
```<|MERGE_RESOLUTION|>--- conflicted
+++ resolved
@@ -12,14 +12,7 @@
 if __name__ == "__main__":
     rp = "/home/user/geoconv/geoconv/examples/mpi_faust/data/MPI-FAUST/training/registrations"
     R = 0.036993286759038686
-<<<<<<< HEAD
-    training_demo(
-        preprocess_target_dir="./test_training_demo",
-        registration_path=rp,
-        log_dir="./logs_training_demo",
-=======
     training_pipeline_demo(
->>>>>>> 92a6bc2d
         reference_mesh_path=f"{rp}/tr_reg_000.ply",
         signal_dim=544,  # Set it to 3 if `compute_shot=False`
         preprocessed_data="./preprocessed_data",
@@ -62,10 +55,6 @@
         compute_shot=True,  # Make sure you have installed: https://github.com/uhlmanngroup/pyshot (do not use `pip install pyshot`!)
         geodesic_diameters_path="/home/user/geoconv/geoconv/examples/mpi_faust/geodesic_diameters.npy",
         precomputed_gpc_radius=R,
-<<<<<<< HEAD
-        kernel_radius=R * 0.75,
-        save_gpc_systems=True  # Set this to 'False' in case you don't have enough free memory
-=======
         save_gpc_systems=False,  # Set this to 'True' in case you want to inspect GPC-systems
         ### GENERAL ###
         template_radius=R * 0.75,
@@ -73,7 +62,6 @@
         output_dim=128,
         amt_templates=1,
         splits=10
->>>>>>> 92a6bc2d
     )
 ```
 
