--- conflicted
+++ resolved
@@ -1,70 +1,9 @@
 from geoconv_examples.mpi_faust.tensorflow.faust_data_set import faust_generator
 from geoconv_examples.mpi_faust_segmentation.deepview.DeepView import DeepViewSubClass
-
-from matplotlib.path import Path
-from matplotlib.widgets import LassoSelector
 
 import tensorflow as tf
 import numpy as np
 import trimesh
-
-
-class SelectFromCollection:
-    """
-    Select indices from a matplotlib collection using `LassoSelector`.
-
-    Selected indices are saved in the `ind` attribute. This tool fades out the
-    points that are not part of the selection (i.e., reduces their alpha
-    values). If your collection has alpha < 1, this tool will permanently
-    alter the alpha values.
-
-    Note that this tool selects collection objects based on their *origins*
-    (i.e., `offsets`).
-
-    Parameters
-    ----------
-    ax : `~matplotlib.axes.Axes`
-        Axes to interact with.
-    collection : `matplotlib.collections.Collection` subclass
-        Collection you want to select from.
-    alpha_other : 0 <= float <= 1
-        To highlight a selection, this tool sets all selected points to an
-        alpha value of 1 and non-selected points to *alpha_other*.
-    """
-
-    def __init__(self, ax, collection, alpha_other=0.3):
-        self.canvas = ax.figure.canvas
-        self.collection = collection
-        self.alpha_other = alpha_other
-
-        self.xys = collection
-        self.Npts = len(self.xys)
-
-        # Ensure that we have separate colors for each object
-        # self.fc = collection.get_facecolors()
-        # if len(self.fc) == 0:
-        #     raise ValueError('Collection must have a facecolor')
-        # elif len(self.fc) == 1:
-        #     self.fc = np.tile(self.fc, (self.Npts, 1))
-
-        self.lasso = LassoSelector(ax, onselect=self.onselect)
-        self.ind = []
-
-    def onselect(self, verts):
-        path = Path(verts)
-        self.ind = np.nonzero(path.contains_points(self.xys))[0]
-        # print(self.ind)
-        # self.fc[:, -1] = self.alpha_other
-        # self.fc[self.ind, -1] = 1
-        # self.collection.set_facecolors(self.fc)
-        # self.canvas.draw_idle()
-        return self.ind
-
-    def disconnect(self):
-        self.lasso.disconnect_events()
-        # self.fc[:, -1] = 1
-        # self.collection.set_facecolors(self.fc)
-        self.canvas.draw_idle()
 
 
 def embed(model, inputs):
@@ -102,12 +41,15 @@
     return output
 
 
-def interactive_seg_correction(coordinates,
+def interactive_seg_correction(shape_idx,
+                               coordinates,
                                all_segments,
                                ground_truth,
                                query_idxs,
                                cmap,
-                               amount_classes,
+                               idxs_preds,
+                               idxs_labels,
+                               amount_classes=10,
                                file_name="corrected_labels.csv"):
     """Interactively correct the segmentation label."""
 
@@ -126,64 +68,85 @@
     mesh = trimesh.PointCloud(vertices=segments, colors=colors)
     mesh.show()
 
-<<<<<<< HEAD
-    # TODO:
-    #   Define class names
-    #   class_dict = {
-    #         0: "right_arm",
-    #         1: "left_arm",
-    #         2: "torso",
-    #         3: "head",
-    #         4: "left_foot",
-    #         5: "right_foot",
-    #         6: "left_leg",
-    #         7: "right_leg",
-    #         8: "left_hand",
-    #         9: "right_hand"
-    #   }
-    #     # User interactions
-    #     prompt_1 = input("Write this to the output file? [y/n]:").lower()
-    #     if prompt_1 == "y":
-    #         # Ask for class label
-    #         prompt_2 = input("What is the correct class? Give a number 0-9:").lower()
-    #         real_class = class_dict[int(prompt_2)]
-    #             # Write class label given by user to file
-    #         with open(file_name, "a") as f:
-    #             f.write(str(shape_idx) + "," + str(query_idx) + "," + real_class + "\n")
-    #     elif prompt_1 == "n":
-    #         print("okay :(")
-    #     # End loop if query was found
-    #     break
-    #   if not query_found:
-    #        raise RuntimeError("Query vertex could not be found.")
-=======
-            # User interactions
-    prompt_1 = input("Write these points to the output file? [y/n]:").lower()
-    if prompt_1 == "y":# Ask for class label
-        prompt_2 = input("What is the correct class for this set of points? Give a number 0-9:").lower()
+    class_dict = {
+        0: "right_arm",
+        1: "left_arm",
+        2: "torso",
+        3: "head",
+        4: "left_foot",
+        5: "right_foot",
+        6: "left_leg",
+        7: "right_leg",
+        8: "left_hand",
+        9: "right_hand"
+    }
+
+    # User interactions
+    prompt_1 = ""
+    while prompt_1 not in ["y", "n"]:
+        prompt_1 = input("Write these points to the output file? [y/n]:").lower()
+
+    if prompt_1 == "y":  # Ask for class label
+        prompt_2 = ""
+        while prompt_2 not in [f"{k}" for k in class_dict.keys()]:
+            prompt_2 = input("What is the correct class for this set of points? Give a number 0-9:").lower()
+
+        # Write class label given by user to file
         real_class = class_dict[int(prompt_2)]
-
-                # Write class label given by user to file
         with open(file_name, "a") as f:
-            for query_idx in query_idxs:
-                f.write(str(shape_idx) + "," + str(query_idx) + "," + str(prompt_2) + "," +  real_class + "\n")
+            for i, query_idx in enumerate(query_idxs):
+                f.write(
+                    f"{shape_idx}, "
+                    f"{query_idx}, "
+                    f"{prompt_2}, "
+                    f"{real_class}, "
+                    f"{class_dict[idxs_preds[i]]}, "
+                    f"{class_dict[idxs_labels[i]]}\n"
+                )
+            print(f"Points corrected.")
     elif prompt_1 == "n":
         print("okay. Continue selecting. ")
 
 
-
-    # # Raise error if query vertex is in no segment
-    # if not query_found:
-    #     raise RuntimeError("Query vertex could not be found.")
->>>>>>> c5ab2188
-
-
-def correction_pipeline(model_path, dataset_path):
+def correction_pipeline(model_path, dataset_path, amount_classes=10):
     # Load model and dataset
     model = tf.keras.models.load_model(model_path)
     dataset = faust_generator(dataset_path, set_type=3, only_signal=False, return_coordinates=True)
 
-    for (signal, bc, coordinates), labels in dataset:
+    # --- Deep View Parameters ----
+    classes = np.arange(amount_classes)
+    batch_size = 64
+    max_samples = 7000
+    data_shape = (96,)
+    resolution = 100
+    N = 10
+    lam = 1
+    cmap = 'tab10'
+    metric = 'euclidean'
+    disc_dist = False
+
+    # to make sure deepview.show is blocking,
+    # disable interactive mode
+    interactive = False
+    title = 'movie-reviews BERT'
+
+    imcnn_deepview = DeepViewSubClass(
+        lambda x: pred_wrapper(x, model),
+        classes,
+        max_samples,
+        batch_size,
+        data_shape,
+        N,
+        lam,
+        resolution,
+        cmap,
+        interactive,
+        title,
+        metric=metric,
+        disc_dist=disc_dist
+    )
+
+    for idx, ((signal, bc, coordinates), labels) in enumerate(dataset):
         coordinates = np.array(coordinates)
         embeddings = embed(model, [signal, bc])
 
@@ -191,49 +154,20 @@
         all_segments = [coordinates[np.where(labels == x)[0]] for x in range(10)]
 
         # loading the values needed for visualizing the mesh segment
-        def dv_show_seg(vertex_idx, point, pred, gt):
+        def dv_show_seg(vertex_idx, pred, gt, cmap):
             interactive_seg_correction(
+                shape_idx=idx,
                 coordinates=coordinates,
                 all_segments=all_segments,
                 ground_truth=gt,
                 query_idxs=vertex_idx,
                 cmap=cmap,
+                idxs_preds=pred,
+                idxs_labels=gt,
+                amount_classes=amount_classes,
                 file_name="corrected_labels.csv"
             )
 
-        # --- Deep View Parameters ----
-        classes = np.arange(np.unique(labels).shape[0])
-        batch_size = 64
-        max_samples = 7000
-        data_shape = (96,)
-        resolution = 100
-        N = 10
-        lam = 1
-        cmap = 'tab10'
-        metric = 'euclidean'
-        disc_dist = False
-
-        # to make sure deepview.show is blocking,
-        # disable interactive mode
-        interactive = False
-        title = 'movie-reviews BERT'
-
-        imcnn_deepview = DeepViewSubClass(
-            lambda x: pred_wrapper(x, model),
-            classes,
-            max_samples,
-            batch_size,
-            data_shape,
-            N,
-            lam,
-            resolution,
-            cmap,
-            interactive,
-            title,
-            data_viz=dv_show_seg,
-            metric=metric,
-            disc_dist=disc_dist
-        )
-
+        imcnn_deepview.data_viz = dv_show_seg
         imcnn_deepview.add_samples(embeddings, labels)
-        imcnn_deepview.show()+        imcnn_deepview.show()
